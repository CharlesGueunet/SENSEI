#include "ADIOSSchema.h"
#include "VTKUtils.h"
#include "Error.h"

#include <vtkVersionMacros.h>
#include <vtkCellTypes.h>
#include <vtkCellData.h>
#include <vtkCompositeDataIterator.h>
#include <vtkCompositeDataSet.h>
#include <vtkDataSetAttributes.h>
#include <vtkDoubleArray.h>
#include <vtkFloatArray.h>
#include <vtkIntArray.h>
#include <vtkUnsignedIntArray.h>
#include <vtkLongArray.h>
#include <vtkUnsignedLongArray.h>
#include <vtkLongLongArray.h>
#include <vtkUnsignedLongLongArray.h>
#include <vtkCharArray.h>
#include <vtkUnsignedCharArray.h>
#include <vtkIdTypeArray.h>
#include <vtkCellArray.h>
#include <vtkInformation.h>
#include <vtkPoints.h>
#include <vtkPolyData.h>
#include <vtkStructuredPoints.h>
#include <vtkStructuredGrid.h>
#include <vtkRectilinearGrid.h>
#include <vtkUnstructuredGrid.h>
#include <vtkImageData.h>
#include <vtkUniformGrid.h>
#include <vtkTable.h>
#include <vtkMultiBlockDataSet.h>
#include <vtkHierarchicalBoxDataSet.h>
#include <vtkMultiPieceDataSet.h>
<<<<<<< HEAD
#if VTK_MAJOR_VERSION < 8
#include <vtkHyperOctree.h>
#endif
=======
>>>>>>> 56debf87
#include <vtkHyperTreeGrid.h>
#include <vtkOverlappingAMR.h>
#include <vtkNonOverlappingAMR.h>
#include <vtkUniformGridAMR.h>
#include <vtkObjectFactory.h>
#include <vtkPointData.h>
#include <vtkSmartPointer.h>

#include <mpi.h>

#include <adios.h>
#include <adios_read.h>

#include <vector>
#include <map>
#include <set>
#include <string>
#include <functional>
#include <sstream>

namespace senseiADIOS
{

// --------------------------------------------------------------------------
ADIOS_DATATYPES adiosIdType()
{
  if (sizeof(vtkIdType) == sizeof(int64_t))
    {
    return adios_long; // 64 bits
    }
  else if(sizeof(vtkIdType) == sizeof(int32_t))
    {
    return adios_integer; // 32 bits
    }
  else
    {
    SENSEI_ERROR("No conversion from vtkIdType to ADIOS_DATATYPES")
    MPI_Abort(MPI_COMM_WORLD, -1);
    }
  return adios_unknown;
}

// --------------------------------------------------------------------------
ADIOS_DATATYPES adiosType(vtkDataArray* da)
{
  if (dynamic_cast<vtkFloatArray*>(da))
    {
    return adios_real;
    }
  else if (dynamic_cast<vtkDoubleArray*>(da))
    {
    return adios_double;
    }
  else if (dynamic_cast<vtkCharArray*>(da))
    {
    return adios_byte;
    }
  else if (dynamic_cast<vtkIntArray*>(da))
    {
    return adios_integer;
    }
  else if (dynamic_cast<vtkLongArray*>(da))
    {
    if (sizeof(long) == 4)
      return adios_integer; // 32 bits
    return adios_long; // 64 bits
    }
  else if (dynamic_cast<vtkLongLongArray*>(da))
    {
    return adios_long; // 64 bits
    }
  else if (dynamic_cast<vtkUnsignedCharArray*>(da))
    {
    return adios_unsigned_byte;
    }
  else if (dynamic_cast<vtkUnsignedIntArray*>(da))
    {
    return adios_unsigned_integer;
    }
  else if (dynamic_cast<vtkUnsignedLongArray*>(da))
    {
    if (sizeof(unsigned long) == 4)
      return adios_unsigned_integer; // 32 bits
    return adios_unsigned_long; // 64 bits
    }
  else if (dynamic_cast<vtkUnsignedLongLongArray*>(da))
    {
    return adios_unsigned_long; // 64 bits
    }
  else if (dynamic_cast<vtkIdTypeArray*>(da))
    {
    return adiosIdType();
    }
  else
    {
    SENSEI_ERROR("the adios type for data array \"" << da->GetClassName()
      << "\" is currently not implemented")
    MPI_Abort(MPI_COMM_WORLD, -1);
    }
  return adios_unknown;
}

// --------------------------------------------------------------------------
int isLegacyDataObject(int code)
{
  // this function is used to determine data parallelization strategy.
  // VTK has 2, namely the legacy one in which each process holds 1
  // legacy dataset, and the more modern approach where VTK composite
  // dataset holds any number of datasets on any number of processes.
  int ret = 0;
  switch (code)
    {
    // legacy
    case VTK_POLY_DATA:
    case VTK_STRUCTURED_POINTS:
    case VTK_STRUCTURED_GRID:
    case VTK_RECTILINEAR_GRID:
    case VTK_UNSTRUCTURED_GRID:
    case VTK_IMAGE_DATA:
    case VTK_UNIFORM_GRID:
    case VTK_TABLE:
    // others
    case VTK_GRAPH:
    case VTK_TREE:
    case VTK_SELECTION:
    case VTK_DIRECTED_GRAPH:
    case VTK_UNDIRECTED_GRAPH:
    case VTK_DIRECTED_ACYCLIC_GRAPH:
    case VTK_ARRAY_DATA:
    case VTK_REEB_GRAPH:
    case VTK_MOLECULE:
    case VTK_PATH:
    case VTK_PIECEWISE_FUNCTION:
      ret = 1;
      break;
    // composite data etc
    case VTK_MULTIBLOCK_DATA_SET:
    case VTK_HIERARCHICAL_BOX_DATA_SET:
    case VTK_MULTIPIECE_DATA_SET:
    case VTK_HYPER_OCTREE:
    case VTK_HYPER_TREE_GRID:
    case VTK_OVERLAPPING_AMR:
    case VTK_NON_OVERLAPPING_AMR:
    case VTK_UNIFORM_GRID_AMR:
      ret = 0;
      break;
    // base classes
    case VTK_DATA_OBJECT:
    case VTK_DATA_SET:
    case VTK_POINT_SET:
    case VTK_COMPOSITE_DATA_SET:
    case VTK_GENERIC_DATA_SET:
#if !(VTK_MAJOR_VERSION == 6 && VTK_MINOR_VERSION == 1)
    case VTK_UNSTRUCTURED_GRID_BASE:
    case VTK_PISTON_DATA_OBJECT:
#endif
    // deprecated/removed
    case VTK_HIERARCHICAL_DATA_SET:
    case VTK_TEMPORAL_DATA_SET:
    case VTK_MULTIGROUP_DATA_SET:
    // unknown code
    default:
      SENSEI_ERROR("Neither legacy nor composite " << code)
      ret = -1;
    }
  return ret;
}

// --------------------------------------------------------------------------
vtkDataObject *newDataObject(int code)
{
  vtkDataObject *ret = nullptr;
  switch (code)
    {
    // simple
    case VTK_POLY_DATA:
      ret = vtkPolyData::New();
      break;
    case VTK_STRUCTURED_POINTS:
      ret = vtkStructuredPoints::New();
      break;
    case VTK_STRUCTURED_GRID:
      ret = vtkStructuredGrid::New();
      break;
    case VTK_RECTILINEAR_GRID:
      ret = vtkRectilinearGrid::New();
      break;
    case VTK_UNSTRUCTURED_GRID:
      ret = vtkUnstructuredGrid::New();
      break;
    case VTK_IMAGE_DATA:
      ret = vtkImageData::New();
      break;
    case VTK_UNIFORM_GRID:
      ret = vtkUniformGrid::New();
      break;
    case VTK_TABLE:
      ret = vtkTable::New();
      break;
    // composite data etc
    case VTK_MULTIBLOCK_DATA_SET:
      ret = vtkMultiBlockDataSet::New();
      break;
    case VTK_HIERARCHICAL_BOX_DATA_SET:
      ret = vtkHierarchicalBoxDataSet::New();
      break;
    case VTK_MULTIPIECE_DATA_SET:
      ret = vtkMultiPieceDataSet::New();
      break;
<<<<<<< HEAD
#if VTK_MAJOR_VERSION < 8
    case VTK_HYPER_OCTREE:
      ret = vtkHyperOctree::New();
      break;
#endif
=======
>>>>>>> 56debf87
    case VTK_HYPER_TREE_GRID:
      ret = vtkHyperTreeGrid::New();
      break;
    case VTK_OVERLAPPING_AMR:
      ret = vtkOverlappingAMR::New();
      break;
    case VTK_NON_OVERLAPPING_AMR:
      ret = vtkNonOverlappingAMR::New();
      break;
    case VTK_UNIFORM_GRID_AMR:
      ret = vtkUniformGridAMR::New();
      break;
    // TODO
    case VTK_GRAPH:
    case VTK_TREE:
    case VTK_SELECTION:
    case VTK_DIRECTED_GRAPH:
    case VTK_UNDIRECTED_GRAPH:
    case VTK_DIRECTED_ACYCLIC_GRAPH:
    case VTK_ARRAY_DATA:
    case VTK_REEB_GRAPH:
    case VTK_MOLECULE:
    case VTK_PATH:
    case VTK_PIECEWISE_FUNCTION:
      SENSEI_WARNING("Factory for " << code << " not yet implemented")
      break;
    // base classes
    case VTK_DATA_OBJECT:
    case VTK_DATA_SET:
    case VTK_POINT_SET:
    case VTK_COMPOSITE_DATA_SET:
    case VTK_GENERIC_DATA_SET:
#if !(VTK_MAJOR_VERSION == 6 && VTK_MINOR_VERSION == 1)
    case VTK_UNSTRUCTURED_GRID_BASE:
    case VTK_PISTON_DATA_OBJECT:
#endif
    // deprecated/removed
    case VTK_HIERARCHICAL_DATA_SET:
    case VTK_TEMPORAL_DATA_SET:
    case VTK_MULTIGROUP_DATA_SET:
    // unknown code
    default:
      SENSEI_ERROR("data object for " << code << " could not be construtced")
    }
  return ret;
}

// --------------------------------------------------------------------------
bool streamIsFileBased(ADIOS_READ_METHOD method)
{
  switch(method)
    {
    case ADIOS_READ_METHOD_BP:
    case ADIOS_READ_METHOD_BP_AGGREGATE:
      return true;
    case ADIOS_READ_METHOD_DATASPACES:
    case ADIOS_READ_METHOD_DIMES:
    case ADIOS_READ_METHOD_FLEXPATH:
    case ADIOS_READ_METHOD_ICEE:
      return false;
    }
  SENSEI_ERROR("Unknown read method " << method)
  return false;
}

// --------------------------------------------------------------------------
template <typename val_t>
int adiosInq(InputStream &iStream, const std::string &path, val_t &val)
{
  ADIOS_VARINFO *vinfo = adios_inq_var(iStream.File, path.c_str());
  if (!vinfo)
    {
    SENSEI_ERROR("ADIOS stream is missing \"" << path << "\"")
    return -1;
    }
  val = *static_cast<val_t*>(vinfo->value);
  adios_free_varinfo(vinfo);
  return 0;
}

// dataset_function takes a vtkDataSet*, it might be nullptr,
// does some processing, and returns and integer code.
//
// return codes:
//  1   : successfully processed the dataset, end the traversal
//  0   : successfully processed the dataset, continue traversal
//  < 0 : an error occured, report it and end traversal
using dataset_function =
  std::function<int(unsigned int,unsigned int,vtkDataSet*)>;

// --------------------------------------------------------------------------
// apply given function to each leaf in the data object.
int apply(unsigned int doid, unsigned int dsid, vtkDataObject* dobj,
  dataset_function &func, int skip_empty=1)
{
  if (vtkCompositeDataSet* cd = dynamic_cast<vtkCompositeDataSet*>(dobj))
    {
    vtkSmartPointer<vtkCompositeDataIterator> iter;
    iter.TakeReference(cd->NewIterator());
    iter->SetSkipEmptyNodes(skip_empty);
    for (iter->InitTraversal(); !iter->IsDoneWithTraversal(); iter->GoToNextItem())
      {
      // recurse
      int ierr = 0;
      if ((ierr = apply(doid, iter->GetCurrentFlatIndex(),
        iter->GetCurrentDataObject(), func, skip_empty)))
        return ierr;
      }
    }
  else if (vtkDataSet *ds = dynamic_cast<vtkDataSet*>(dobj))
    {
    int ierr = func(doid, dsid, ds);
#ifdef ADIOSSchemaDEBUG
    if (ierr < 0)
      {
      SENSEI_ERROR("Apply failed, functor returned error code " << ierr)
      }
#endif
    return ierr;
    }
  return 0;
}

// --------------------------------------------------------------------------
// returns the number of datasets(on this process) with the given type
template<typename dataset_t>
unsigned int getNumberOfDatasets(vtkDataObject *dobj)
{
  unsigned int number_of_datasets = 0;
  if (vtkCompositeDataSet *cd = dynamic_cast<vtkCompositeDataSet*>(dobj))
    {
    // function to count number of datasets of the given type
    dataset_function func = [&number_of_datasets](unsigned int, unsigned int, vtkDataSet *ds) -> int
    {
      if (dynamic_cast<dataset_t*>(ds))
        ++number_of_datasets;
      return 0;
    };

    if (apply(0, 0, dobj, func))
      return -1;
    }
  else if (dynamic_cast<dataset_t*>(dobj))
    {
    ++number_of_datasets;
    }

  return number_of_datasets;
}

// --------------------------------------------------------------------------
unsigned int getNumberOfDatasets(MPI_Comm comm, vtkDataObject *dobj,
  int local_only)
{
  unsigned int number_of_datasets = 0;
  // function that counts number of datasets of any type
  dataset_function func = [&number_of_datasets](unsigned int, unsigned int, vtkDataSet*) -> int
  {
    ++number_of_datasets;
    return 0;
  };

  if (apply(0, 0, dobj, func) < 0)
    return -1;

  if (!local_only)
    MPI_Allreduce(MPI_IN_PLACE, &number_of_datasets, 1,
      MPI_UNSIGNED, MPI_SUM, comm);

  return number_of_datasets;
}



// --------------------------------------------------------------------------
int Schema::DefineVariables(MPI_Comm comm, int64_t gh, unsigned int doid,
  vtkDataObject *dobj)
{
  // lambda that defines variables for a dataset
  dataset_function func =
    [this,gh](unsigned int doid, unsigned int dsid, vtkDataSet *ds) -> int
  {
    int ierr = this->DefineVariables(gh, doid, dsid, ds);
    if (ierr < 0)
      SENSEI_ERROR("Failed to define variables on data object "
        << doid << " dataset " << dsid);
    return ierr;
  };

  // if the given object is a simple dataset then id is the MPI rank.
  // shift by 1 to be consistent with composite datasets whose flat
  // index starts at 1
  int dsid = 0;
  if (dynamic_cast<vtkDataSet*>(dobj))
    {
    MPI_Comm_rank(comm, &dsid);
    dsid += 1;
    }

  // apply to leaf datasets
  if (apply(doid, dsid, dobj, func) < 0)
    return -1;

  return 0;
}

// --------------------------------------------------------------------------
int Schema::DefineVariables(int64_t, unsigned int, unsigned int, vtkDataSet *)
{
  return 0;
}

// --------------------------------------------------------------------------
uint64_t Schema::GetSize(MPI_Comm comm, vtkDataObject *dobj)
{
  (void)comm;

  uint64_t size = 0;

  // function that accumulates size of a dataset
  dataset_function func =
    [this,&size](unsigned int, unsigned int, vtkDataSet *ds) -> int
  {
    size += this->GetSize(ds);
    return 0;
  };

  // apply to leaf datasets
  if (apply(0, 0, dobj, func) < 0)
    return 0;

  return size;
}

// --------------------------------------------------------------------------
uint64_t Schema::GetSize(vtkDataSet *)
{
  return 0;
}

// --------------------------------------------------------------------------
int Schema::Write(MPI_Comm comm, int64_t fh, unsigned int doid,
  vtkDataObject *dobj)
{
  (void)comm;

  // lambda that writes a dataset
  dataset_function func =
    [this,fh](unsigned int doid, unsigned int dsid, vtkDataSet *ds) -> int
  {
    int ierr = this->Write(fh, doid, dsid, ds);
    if (ierr < 0)
      SENSEI_ERROR("Failed to write data object "
        << doid << " dataset " << dsid);
    return ierr;
  };

  // if the given object is a simple dataset then id is the MPI rank.
  // shift by 1 to be consistent with composite datasets whose flat
  // index starts at 1
  int dsid = 0;
  if (dynamic_cast<vtkDataSet*>(dobj))
    {
    MPI_Comm_rank(comm, &dsid);
    dsid += 1;
    }

  // apply to leaf datasets
  if (apply(doid, dsid, dobj, func) < 0)
    return -1;

  return 0;
}

// --------------------------------------------------------------------------
int Schema::Write(int64_t, unsigned int, unsigned int, vtkDataSet *)
{
  return 0;
}

// --------------------------------------------------------------------------
int Schema::Read(MPI_Comm comm, InputStream &iStream, unsigned int doid,
  vtkDataObject *&dobj)
{
  (void)comm;

  // function that reads a dataset
  dataset_function func =
    [&](unsigned int doid, unsigned int dsid, vtkDataSet *ds) -> int
  {
    int ierr = this->Read(comm, iStream, doid, dsid, ds);
    if (ierr < 0)
      SENSEI_ERROR("Failed to read data object " << doid << " dataset " << dsid);
    return ierr;
  };

  // if the given object is a simple dataset then id is the MPI rank.
  // shift by 1 to be consistent with composite datasets whose flat
  // index starts at 1
  int dsid = 0;
  if (dynamic_cast<vtkDataSet*>(dobj))
    {
    MPI_Comm_rank(comm, &dsid);
    dsid += 1;
    }

  // apply to leaf datasets
  if (apply(doid, dsid, dobj, func) < 0)
    return -1;

  return 0;
}

// --------------------------------------------------------------------------
int Schema::Read(MPI_Comm, InputStream &, unsigned int, unsigned int,
  vtkDataSet *&)
{
  return 0;
}




// helper for writing strings. different ADIOS transports handle
// strings differently and do not follow the documentation which
// complicates things to the point that we factor the code into
// its own class. the string is written into a byte array and
// will be null terminated.
class StringSchema
{
public:
  static int DefineVariables(int64_t gh, const std::string &path);

  static uint64_t GetSize(const std::string &str);

  static int Write(uint64_t fh, const std::string &path,
    const std::string &str);

  static int Read(InputStream &iStream, ADIOS_SELECTION *sel,
    const std::string &path, std::string &str);
};

// --------------------------------------------------------------------------
uint64_t StringSchema::GetSize(const std::string &str)
{
  return str.size() + 1 + sizeof(int);
}

// --------------------------------------------------------------------------
int StringSchema::DefineVariables(int64_t gh, const std::string &path)
{
  // a second variable holding the local, global, length is required
  // for writing. according to trhe docs you could write a constant
  // string literal, but that only works with BP and not FLEXPATH
  std::string len = path + "_len";
  adios_define_var(gh, len.c_str(), "", adios_integer,
    "", "", "0");

  // define the string
  adios_define_var(gh, path.c_str(), "", adios_byte,
    len.c_str(), len.c_str(), "0");

  return 0;
}

// --------------------------------------------------------------------------
int StringSchema::Read(InputStream &iStream, ADIOS_SELECTION *sel,
  const std::string &path, std::string &result)
{
  // get metadata
  ADIOS_VARINFO *vinfo = adios_inq_var(iStream.File, path.c_str());
  if (!vinfo)
    {
    SENSEI_ERROR("ADIOS stream is missing \"" << path << "\"")
    return -1;
    }

  // allocate a buffer
  char *tmp = static_cast<char*>(malloc(vinfo->dims[0]));

  // read it
  adios_schedule_read(iStream.File, sel, path.c_str(), 0, 1, tmp);
  if (adios_perform_reads(iStream.File, 1))
    {
    SENSEI_ERROR("Failed to read string at \"" << path << "\"")
    return -1;
    }

  // clean up and pass string back
  adios_free_varinfo(vinfo);
  result = tmp;
  free(tmp);

  return 0;
}

// --------------------------------------------------------------------------
int StringSchema::Write(uint64_t fh, const std::string &path,
  const std::string &str)
{
  std::string len = path + "_len";
  int n = str.size() + 1;
  if (adios_write(fh, len.c_str(), &n) ||
    adios_write(fh, path.c_str(), str.c_str()))
    {
    SENSEI_ERROR("Failed to write string at \"" << path << "\"")
    return -1;
    }
  return 0;
}



// --------------------------------------------------------------------------
int Extent3DSchema::DefineVariables(int64_t gh, unsigned int doid,
  unsigned int dsid, vtkDataSet *ds)
{
  if (dynamic_cast<vtkImageData*>(ds))
    {
    std::ostringstream oss;
    oss << "data_object_" << doid << "/dataset_" << dsid;

    std::string dataset_id = oss.str();

    std::string path_len = dataset_id + "/extent_len";
    adios_define_var(gh, path_len.c_str(), "", adios_integer, "", "", "");

    // /data_object_<id>/dataset_<id>/extent
    std::string path = dataset_id + "/extent";
    adios_define_var(gh, path.c_str(), "", adios_integer,
      path_len.c_str(), path_len.c_str(), "0");

    path_len = dataset_id + "/origin_len";
    adios_define_var(gh, path_len.c_str(), "", adios_integer, "", "", "");

    // /data_object_<id>/dataset_<id>/origin
    path = dataset_id + "/origin";
    adios_define_var(gh, path.c_str(), "", adios_double,
      path_len.c_str(), path_len.c_str(), "0");

    path_len = dataset_id + "/spacing_len";
    adios_define_var(gh, path_len.c_str(), "", adios_integer, "", "", "");

    // /data_object_<id>/dataset_<id>/spacing
    path = dataset_id + "/spacing";
    adios_define_var(gh, path.c_str(), "", adios_double,
      path_len.c_str(), path_len.c_str(), "0");
    }
  else if (dynamic_cast<vtkRectilinearGrid*>(ds))
    {
    std::ostringstream oss;
    oss << "data_object_" << doid << "/dataset_" << dsid;

    std::string dataset_id = oss.str();
    std::string path_len = dataset_id + "/extent_len";
    adios_define_var(gh, path_len.c_str(), "", adios_integer, "", "", "");

    // /data_object_<id>/dataset_<id>/extent
    std::string path = dataset_id + "/extent";
    adios_define_var(gh, path.c_str(), "", adios_integer,
      path_len.c_str(), path_len.c_str(), "0");
    }
  return 0;
}

// --------------------------------------------------------------------------
uint64_t Extent3DSchema::GetSize(vtkDataSet *ds)
{
  if (dynamic_cast<vtkImageData*>(ds))
    return 3*sizeof(unsigned long) + 6*sizeof(int) +
      6*sizeof(double) + 3*sizeof(int);
  else if (dynamic_cast<vtkRectilinearGrid*>(ds))
    return sizeof(unsigned long) + 6*sizeof(int);
  return 0;
}

// --------------------------------------------------------------------------
int Extent3DSchema::Write(int64_t fh, unsigned int doid, unsigned int dsid,
  vtkDataSet *ds)
{
  if (vtkImageData *img = dynamic_cast<vtkImageData*>(ds))
    {
    std::ostringstream oss;
    oss << "data_object_" << doid << "/dataset_" << dsid << "/";
    std::string dataset_id = oss.str();

    // extent
    int extent_len = 6;
    std::string path = dataset_id + "extent_len";
    adios_write(fh, path.c_str(), &extent_len);

    path = dataset_id + "extent";
    int extent[6] = {0};
    img->GetExtent(extent);
    adios_write(fh, path.c_str(), extent);

    // origin
    int origin_len = 3;
    path = dataset_id + "origin_len";
    adios_write(fh, path.c_str(), &origin_len);

    path = dataset_id + "origin";
    double origin[3] = {0.0};
    img->GetOrigin(origin);
    adios_write(fh, path.c_str(), origin);

    // spacing
    int spacing_len = 3;
    path = dataset_id + "spacing_len";
    adios_write(fh, path.c_str(), &spacing_len);

    path = dataset_id + "spacing";
    double spacing[3] = {0.0};
    img->GetSpacing(spacing);
    adios_write(fh, path.c_str(), spacing);
    }
  else if (vtkRectilinearGrid* rg = dynamic_cast<vtkRectilinearGrid*>(ds))
    {
    std::ostringstream oss;
    oss << "data_object_" << doid << "/dataset_" << dsid << "/";
    std::string dataset_id = oss.str();

    // extent
    int extent_len = 6;
    std::string path = dataset_id + "extent_len";
    adios_write(fh, path.c_str(), &extent_len);

    path = dataset_id + "extent";
    int extent[6] = {0};
    rg->GetExtent(extent);
    adios_write(fh, path.c_str(), extent);
    }
  return 0;
}

// --------------------------------------------------------------------------
int Extent3DSchema::Read(MPI_Comm comm, InputStream &iStream,
  unsigned int doid, unsigned int dsid, vtkDataSet *&ds)
{
  if (vtkImageData *img = dynamic_cast<vtkImageData*>(ds))
    {
    std::ostringstream oss;
    oss << "data_object_" << doid << "/dataset_" << dsid << "/";
    std::string dataset_id = oss.str();

    ADIOS_SELECTION *sel = nullptr;
    if (!streamIsFileBased(iStream.ReadMethod))
      {
      int rank = 0;
      MPI_Comm_rank(comm, &rank);
      sel = adios_selection_writeblock(rank);
      if (!sel)
        {
        SENSEI_ERROR("Failed to make the selction")
        return -1;
        }
      }

    // extent
    std::string path = dataset_id + "extent";
    int extent[6] = {0};
    adios_schedule_read(iStream.File, sel, path.c_str(), 0, 1, extent);

    // origin
    path = dataset_id + "origin";
    double origin[3] = {0.0};
    adios_schedule_read(iStream.File, sel, path.c_str(), 0, 1, origin);

    // spacing
    path = dataset_id + "spacing";
    double spacing[3] = {0.0};
    adios_schedule_read(iStream.File, sel, path.c_str(), 0, 1, spacing);

    if (adios_perform_reads(iStream.File, 1))
      {
      SENSEI_ERROR("Failed to read extents")
      return -1;
      }

    if (sel)
      adios_selection_delete(sel);

    img->SetExtent(extent);
    img->SetOrigin(origin);
    img->SetSpacing(spacing);
    }
  else if (vtkRectilinearGrid* rg = dynamic_cast<vtkRectilinearGrid*>(ds))
    {
    std::ostringstream oss;
    oss << "data_object_" << doid << "/dataset_" << dsid << "/";
    std::string dataset_id = oss.str();

    ADIOS_SELECTION *sel = nullptr;
    if (!streamIsFileBased(iStream.ReadMethod))
      {
      int rank = 0;
      MPI_Comm_rank(comm, &rank);
      sel = adios_selection_writeblock(rank);
      if (!sel)
        {
        SENSEI_ERROR("Failed to make the selection")
        return -1;
        }
      }

    // extent
    std::string path = dataset_id + "extent";
    int extent[6] = {0};
    adios_schedule_read(iStream.File, sel, path.c_str(), 0, 1, extent);

    if (adios_perform_reads(iStream.File, 1))
      {
      SENSEI_ERROR("Failed to read extents")
      return -1;
      }

    if (sel)
      adios_selection_delete(sel);

    rg->SetExtent(extent);
    }

  return 0;
}



// compile time helper class to convert attribute type
// enum into a string
template<int att_t> struct datasetAttributeString;

template<> struct datasetAttributeString<vtkDataObject::POINT>
{
  static std::string str(){ return "point";  }
};

template<> struct datasetAttributeString<vtkDataObject::CELL>
{
  static std::string str(){ return "cell";  }
};

template<int att_t>
struct DatasetAttributesSchema<att_t>::InternalsType
{
  using IdMapType = std::map<unsigned int, int>;
  using NameIdMapType = std::map<std::string, IdMapType>;
  using MeshMapType = std::map<unsigned int, NameIdMapType>;
  MeshMapType NameIdMap;
};

// --------------------------------------------------------------------------
template<int att_t>
DatasetAttributesSchema<att_t>::DatasetAttributesSchema()
{
  this->Internals = new InternalsType;
}

// --------------------------------------------------------------------------
template<int att_t>
DatasetAttributesSchema<att_t>::~DatasetAttributesSchema()
{
  delete this->Internals;
}

// --------------------------------------------------------------------------
template<int att_t>
int DatasetAttributesSchema<att_t>::DefineVariables(int64_t gh,
  unsigned int doid, unsigned int dsid, vtkDataSet* ds)
{
  if (ds)
    {
    std::ostringstream oss;
    oss << "data_object_" << doid << "/dataset_" << dsid << "/";
    std::string dataset_id = oss.str();

    std::string att_type = datasetAttributeString<att_t>::str() + "_data/";

    std::string att_path = dataset_id + att_type;

    // /data_object_<id>/dataset_<id>/<att_type>/number_of_arrays
    std::string path = att_path + "number_of_arrays";
    adios_define_var(gh, path.c_str(), "", adios_integer, "", "", "");

    vtkDataSetAttributes* dsa = ds->GetAttributes(att_t);
    for (int i = 0, max = dsa->GetNumberOfArrays(); i < max; ++i)
      {
      vtkDataArray* array = dsa->GetArray(i);
      oss.str("");
      oss << "array_" << i;

      std::string array_id = oss.str();
      std::string array_path = att_path + array_id;

      // /data_object_<id>/dataset_<id>/<att_type>/array_<i>/name
      StringSchema::DefineVariables(gh, array_path + "/name");

      // /data_object_<id>/dataset_<id>/<att_type>/array_<i>/number_of_elements
      std::string elem_path = array_path + "/number_of_elements";
      adios_define_var(gh, elem_path.c_str(), "", adiosIdType(), "", "", "");

      // /data_object_<id>/dataset_<id>/<att_type>/array_<i>/number_of_components
      path = array_path + "/number_of_components";
      adios_define_var(gh, path.c_str(), "", adios_integer, "", "", "");

      // /data_object_<id>/dataset_<id>/<att_type>/array_<i>/element_type
      path = array_path + "/element_type";
      adios_define_var(gh, path.c_str(), "", adios_integer, "", "", "");

      // /data_object_<id>/dataset_<id>/<att_type>/array_<i>/data
      path = array_path + "/data";
      adios_define_var(gh, path.c_str(), "", adiosType(array),
        elem_path.c_str(), elem_path.c_str(), "0");
      }
    }

  return 0;
}

// --------------------------------------------------------------------------
template<int att_t>
uint64_t DatasetAttributesSchema<att_t>::GetSize(vtkDataSet *ds)
{
  int64_t size = 0;
  if (ds)
    {
    vtkDataSetAttributes* dsa = ds->GetAttributes(att_t);

    // per array offset and length
    int number_of_arrays = dsa->GetNumberOfArrays();
    size = number_of_arrays*(2*sizeof(int) + sizeof(vtkIdType));

    // size of the arrays themselves
    for (int i = 0; i < number_of_arrays; ++i)
      {
      vtkDataArray *da = dsa->GetArray(i);

      size += StringSchema::GetSize(da->GetName());

      size += da->GetNumberOfTuples()*
        da->GetNumberOfComponents()*da->GetElementComponentSize();
      }
    }

  return size;
}

// -------------------------------------------------------------------------
template<int att_t>
int DatasetAttributesSchema<att_t>::Write(int64_t fh,
  unsigned int doid, unsigned int dsid, vtkDataSet *ds)
{
  if (ds)
    {
    vtkDataSetAttributes* dsa = ds->GetAttributes(att_t);

    std::ostringstream oss;
    oss << "data_object_" << doid << "/dataset_" << dsid << "/";
    std::string dataset_id = oss.str();

    std::string att_type = datasetAttributeString<att_t>::str() + "_data/";
    std::string att_path = dataset_id + att_type;

    // /data_object_<id>/dataset_<id>/<att_type>/number_of_arrays
    int n_arrays = dsa->GetNumberOfArrays();
    std::string path = att_path + "number_of_arrays";
    adios_write(fh, path.c_str(), &n_arrays);

    for (int i = 0; i < n_arrays; ++i)
      {
      vtkDataArray* array = dsa->GetArray(i);
      oss.str("");
      oss << "array_" << i;

      std::string array_id = oss.str();
      std::string array_path = att_path + array_id;

      // /data_object_<id>/dataset_<id>/<att_type>/array_<i>/name
      StringSchema::Write(fh, array_path + "/name", array->GetName());

      // /data_objevct_<id>/dataset_<id>/<att_type>/array_<i>/number_of_elements
      vtkIdType n_elem = array->GetNumberOfTuples()*array->GetNumberOfComponents();
      std::string elem_path = array_path + "/number_of_elements";
      adios_write(fh, elem_path.c_str(), &n_elem);

      // /data_object_<id>/dataset_<id>/<att_type>/array_<i>/number_of_components
      path = array_path + "/number_of_components";
      int n_comp = array->GetNumberOfComponents();
      adios_write(fh, path.c_str(), &n_comp);

      // /data_object_<id>/dataset_<id>/<att_type>/array_<i>/element_type
      path = array_path + "/element_type";
      int elem_type = array->GetDataType();
      adios_write(fh, path.c_str(), &elem_type);

      // /data_object_<id>/dataset_<id>/<att_type>/array_<i>
      path = array_path + "/data";
      adios_write(fh, path.c_str(), array->GetVoidPointer(0));
      }
    }

  return 0;
}

// --------------------------------------------------------------------------
template<int att_t>
int DatasetAttributesSchema<att_t>::Read(MPI_Comm comm, InputStream &iStream,
  unsigned int doid, unsigned int dsid, vtkDataSet *&ds)
{
  if (ds)
    {
    vtkDataSetAttributes* dsa = ds->GetAttributes(att_t);

    std::ostringstream oss;
    oss << "data_object_" << doid << "/dataset_" << dsid << "/";
    std::string dataset_id = oss.str();

    std::string att_type = datasetAttributeString<att_t>::str() + "_data/";
    std::string att_path = dataset_id + att_type;

    // /data_object_<id>/dataset_<id>/<att_type>/number_of_arrays
    int n_arrays = 0;
    std::string path = att_path + "number_of_arrays";
    if (adiosInq(iStream, att_path, n_arrays))
      return -1;

    ADIOS_SELECTION *sel = nullptr;
    if (!streamIsFileBased(iStream.ReadMethod))
      {
      int rank = 0;
      MPI_Comm_rank(comm, &rank);
      sel = adios_selection_writeblock(rank);
      if (!sel)
        {
        SENSEI_ERROR("Failed to make the selction")
        return -1;
        }
      }

    for (int i = 0; i < n_arrays; ++i)
      {
      oss.str("");
      oss << "array_" << i;

      std::string array_id = oss.str();
      std::string array_path = att_path + array_id;

      // /data_object_<id>/dataset_<id>/<att_type>/array_<i>/name
      std::string name;
      path = array_path + "/name";
      if (StringSchema::Read(iStream, sel, path, name))
        return -1;

      // /data_object_<id>/dataset_<id>/<att_type>/array_<i>/number_of_elements
      vtkIdType n_elem = 0;
      path = array_path + "/number_of_elements";
      if (adiosInq(iStream, path, n_elem))
        return -1;

      // /data_object_<id>/dataset_<id>/<att_type>/array_<i>/number_of_components
      int n_comp = 0;
      path = array_path + "/number_of_components";
      if (adiosInq(iStream, path, n_comp))
        return -1;

      // /dataset_<id>/<att_type>/array_<i>/element_type
      int elem_type = 0;
      path = array_path + "/element_type";
      if (adiosInq(iStream, path, elem_type))
        return -1;

      // /data_object_<id>//dataset_<id>/<att_type>/array_<i>/data
      path = array_path + "/data";
      vtkDataArray *array = vtkDataArray::CreateDataArray(elem_type);
      array->SetNumberOfComponents(n_comp);
      array->SetNumberOfTuples(n_elem/n_comp);
      array->SetName(name.c_str());
      adios_schedule_read(iStream.File, sel, path.c_str(),
        0, 1, array->GetVoidPointer(0));
      dsa->AddArray(array);
      array->Delete();

      if (adios_perform_reads(iStream.File, 1))
        {
        SENSEI_ERROR("Failed to read data for "
          << datasetAttributeString<att_t>::str() << " data array \""
          << array->GetName() << "\"")
        return -1;
        }

      }
    if (sel)
      adios_selection_delete(sel);
    }
  return 0;
}

// --------------------------------------------------------------------------
template<int att_t>
int DatasetAttributesSchema<att_t>::ReadArrayNames(MPI_Comm comm,
  InputStream &iStream, unsigned int doid, vtkDataObject *dobj,
  std::set<std::string> &array_names)
{
  // adaptor function
  dataset_function func =
    [&](unsigned int doid, unsigned int dsid, vtkDataSet* ds) -> int
  {
    int ierr = this->ReadArrayNames(comm, iStream, doid, dsid, ds, array_names);
    if (ierr < 0)
      SENSEI_ERROR("Failed to get array names in dataset "
        << "data object " << doid << " dataset " << dsid)
    return ierr;
  };

  this->Internals->NameIdMap[doid].clear();

  // if the given object is a simple dataset then id is the MPI rank.
  // shift by 1 to be consistent with composite datasets whose flat
  // index starts at 1
  int dsid = 0;
  if (dynamic_cast<vtkDataSet*>(dobj))
    {
    MPI_Comm_rank(comm, &dsid);
    dsid += 1;
    }

  if (apply(doid, dsid, dobj, func, 0) < 0)
    return -1;

  return 0;
}

// --------------------------------------------------------------------------
template<int att_t>
int DatasetAttributesSchema<att_t>::ReadArrayNames(MPI_Comm comm,
  InputStream &iStream, unsigned int doid, unsigned int dsid, vtkDataSet *ds,
  std::set<std::string> &array_names)
{
  std::ostringstream oss;
  oss << "data_object_" << doid << "/dataset_" << dsid << "/";
  std::string dataset_id = oss.str();

  std::string att_type = datasetAttributeString<att_t>::str() + "_data/";
  std::string att_path = dataset_id + att_type;

  // /data_object_<id>/dataset_<id>/<att_type>/number_of_arrays
  int n_arrays = 0;
  std::string path = att_path + "number_of_arrays";
  if (adiosInq(iStream, path, n_arrays))
    return -1;

  ADIOS_SELECTION *sel = nullptr;
  if (!streamIsFileBased(iStream.ReadMethod))
    {
    int rank = 0;
    MPI_Comm_rank(comm, &rank);
    sel = adios_selection_writeblock(rank);
    if (!sel)
      {
      SENSEI_ERROR("Failed to make the selction")
      return -1;
      }
    }

  for (int i = 0; i < n_arrays; ++i)
    {
    oss.str("");
    oss << "array_" << i;

    std::string array_id = oss.str();
    std::string array_path = att_path + array_id;

    // /data_object_<id>/dataset_<id>/<att_type>/array_<i>/name
    std::string name;
    path = array_path + "/name";
    if (StringSchema::Read(iStream, sel, path, name))
      return -1;

    // add to list of arrays
    array_names.insert(name);

    // cacahe the array id by block and name
    if (ds)
      this->Internals->NameIdMap[doid][name][dsid] = i;
    }

  if (sel)
    adios_selection_delete(sel);

  return 0;
}

// --------------------------------------------------------------------------
template<int att_t>
int DatasetAttributesSchema<att_t>::ReadArray(MPI_Comm comm,
  InputStream &iStream, const std::string &array_name, unsigned int doid,
  vtkDataObject *dobj)
{
  // adaptor function
  dataset_function func =
    [&](unsigned int doid, unsigned int dsid, vtkDataSet* ds) -> int
  {
    int ierr = this->ReadArray(comm, iStream, array_name, doid, dsid, ds);
    if (ierr < 0)
      SENSEI_ERROR("Failed to read array \"" << array_name
        << "\" from dataset " << "data object " << doid << " dataset " << dsid)
    return ierr;
  };


  // may need to build the name map, if the user never called
  // ReadArrayNames
  std::set<std::string> tmp;
  if (((this->Internals->NameIdMap.find(doid) == this->Internals->NameIdMap.end())
    || this->Internals->NameIdMap[doid].empty()) &&
    this->ReadArrayNames(comm, iStream, doid, dobj, tmp))
    return -1;

  // if the given object is a simple dataset then id is the MPI rank.
  // shift by 1 to be consistent with composite datasets whose flat
  // index starts at 1
  int dsid = 0;
  if (dynamic_cast<vtkDataSet*>(dobj))
    {
    MPI_Comm_rank(comm, &dsid);
    dsid += 1;
    }

  if (apply(doid, dsid, dobj, func) < 0)
    return -1;

  return 0;
}

// --------------------------------------------------------------------------
template<int att_t>
int DatasetAttributesSchema<att_t>::ReadArray(MPI_Comm comm,
  InputStream &iStream, const std::string &array_name, unsigned int doid,
  unsigned int dsid, vtkDataSet *ds)
{
  if (ds)
    {
    vtkDataSetAttributes* dsa = ds->GetAttributes(att_t);

    // use mesh name, array name, and block id to get the array id
    typename InternalsType::MeshMapType::iterator mesh_map_it =
      this->Internals->NameIdMap.find(doid);
    if (mesh_map_it == this->Internals->NameIdMap.end())
      {
      SENSEI_ERROR("No object id " << doid)
      return -1;
      }

    typename InternalsType::NameIdMapType::iterator name_map_it =
      mesh_map_it->second.find(array_name);
    if (name_map_it == mesh_map_it->second.end())
      {
      SENSEI_ERROR("No array named \"" << array_name << "\" in "
        << datasetAttributeString<att_t>::str() << " data of object "
        << doid)
      return -1;
      }

    typename InternalsType::IdMapType::iterator id_map_it =
      name_map_it->second.find(dsid);
    if (id_map_it == name_map_it->second.end())
      {
      SENSEI_ERROR("No array named \"" << array_name << "\" in "
        << datasetAttributeString<att_t>::str() << " data of object "
        << doid << " block " << dsid)
      return -1;
      }

    int array_id = id_map_it->second;

    std::ostringstream oss;
    oss << "data_object_" << doid << "/dataset_" << dsid << "/"
      << datasetAttributeString<att_t>::str() << "_data/"
      << "array_" << array_id;

    std::string array_path = oss.str();

    // /data_object_<id>/dataset_<id>/<att_type>/array_<i>/number_of_elements
    vtkIdType n_elem = 0;
    std::string path = array_path + "/number_of_elements";
    if (adiosInq(iStream, path, n_elem))
      return -1;

    // /data_object_<id>/dataset_<id>/<att_type>/array_<i>/number_of_components
    int n_comp = 0;
    path = array_path + "/number_of_components";
    if (adiosInq(iStream, path, n_comp))
      return -1;

    // /data_object_<id>/dataset_<id>/<att_type>/array_<i>/element_type
    int elem_type = 0;
    path = array_path + "/element_type";
    if (adiosInq(iStream, path, elem_type))
      return -1;

    ADIOS_SELECTION *sel = nullptr;
    if (!streamIsFileBased(iStream.ReadMethod))
      {
      int rank = 0;
      MPI_Comm_rank(comm, &rank);
      sel = adios_selection_writeblock(rank);
      if (!sel)
        {
        SENSEI_ERROR("Failed to make the selction")
        return -1;
        }
      }

    // /data_object_<id>/dataset_<id>/<att_type>/array_<i>/data
    path = array_path + "/data";
    vtkDataArray *array = vtkDataArray::CreateDataArray(elem_type);
    array->SetNumberOfComponents(n_comp);
    array->SetNumberOfTuples(n_elem/n_comp);
    array->SetName(array_name.c_str());
    adios_schedule_read(iStream.File, sel, path.c_str(),
      0, 1, array->GetVoidPointer(0));
    dsa->AddArray(array);
    array->Delete();

    if (adios_perform_reads(iStream.File, 1))
      {
      SENSEI_ERROR("Failed to read " << datasetAttributeString<att_t>::str()
        << " data array \"" << array_name << "\"")
      return -1;
      }

    if (sel)
      adios_selection_delete(sel);
    }

  return 0;
}



// --------------------------------------------------------------------------
int PointsSchema::DefineVariables(int64_t gh, unsigned int doid,
  unsigned int dsid, vtkDataSet *ds)
{
  if (vtkPointSet *ps = dynamic_cast<vtkPointSet*>(ds))
    {
    std::ostringstream oss;
    oss << "data_object_" << doid << "/dataset_" << dsid << "/points/";
    std::string dataset_id = oss.str();

    // /data_object_<id>/dataset_<id>/points/number_of_elements
    std::string path_len = dataset_id + "number_of_elements";
    adios_define_var(gh, path_len.c_str(), "", adios_unsigned_long, "", "", "");

    // /data_object_<id>/dataset_<id>/points/elem_type
    std::string path = dataset_id + "elem_type";
    adios_define_var(gh, path.c_str(), "", adios_integer, "", "", "");

    // /data_object_<id>/dataset_<id>/points/data
    vtkDataArray *pts = ps->GetPoints()->GetData();

    path = dataset_id + "data";
    adios_define_var(gh, path.c_str(), "", adiosType(pts),
      path_len.c_str(), path_len.c_str(), "0");
    }
  else if (vtkRectilinearGrid* rg = dynamic_cast<vtkRectilinearGrid*>(ds))
    {
    std::ostringstream oss;
    oss << "data_object_" << doid << "/dataset_" << dsid << "/points/";
    std::string dataset_id = oss.str();

    std::string coords_path[3];
    coords_path[0] = dataset_id + "x/";
    coords_path[1] = dataset_id + "y/";
    coords_path[2] = dataset_id + "z/";

    vtkDataArray* coords_array[3] = {rg->GetXCoordinates(), rg->GetYCoordinates(),
      rg->GetZCoordinates()};

    for (int cc=0; cc < 3; cc++)
      {
      // /data_object_<id>/dataset_<id>/points/<coord>/number_of_elements
      std::string path_len = coords_path[cc] + "number_of_elements";
      adios_define_var(gh, path_len.c_str(), "", adios_unsigned_long, "", "", "");

      // /data_object_<id>/dataset_<id>/points/<coord>/elem_type
      std::string path = coords_path[cc] + "elem_type";
      adios_define_var(gh, path.c_str(), "", adios_integer, "", "", "");

      // /data_object_<id>/dataset_<id>/points/<coord>/data
      path = coords_path[cc] + "data";
      adios_define_var(gh, path.c_str(), "", adiosType(coords_array[cc]),
          path_len.c_str(), path_len.c_str(), "0");
      }
    }
  return 0;
}

// --------------------------------------------------------------------------
uint64_t PointsSchema::GetSize(vtkDataSet *ds)
{
  uint64_t size = 0;
  if (dynamic_cast<vtkPointSet*>(ds))
    size += sizeof(unsigned long)     // number of points
      + this->GetPointsSize(ds);      // points array
  else if (dynamic_cast<vtkRectilinearGrid*>(ds))
  {
    size += 3*sizeof(unsigned long)    // number_of_elements
      + 3*sizeof(int)                  // elem_type
      + this->GetPointsSize(ds);       // points array
  }
  return size;
}

// -------------------------------------------------------------------------
int PointsSchema::Write(int64_t fh, unsigned int doid, unsigned int dsid,
  vtkDataSet *ds)
{
  if (vtkPointSet *ps = dynamic_cast<vtkPointSet*>(ds))
    {
    std::ostringstream oss;
    oss << "data_object_" << doid << "/dataset_" << dsid << "/points/";
    std::string dataset_id = oss.str();

    // /data_object_<id>/dataset_<id>/points/number_of_elements
    unsigned long number_of_elements = 3*ds->GetNumberOfPoints();
    std::string path = dataset_id + "number_of_elements";
    adios_write(fh, path.c_str(), &number_of_elements);

    vtkDataArray *pts = ps->GetPoints()->GetData();

    // /data_object_<id>/dataset_<id>/points/type
    path = dataset_id + "elem_type";
    int points_type = pts->GetDataType();
    adios_write(fh, path.c_str(), &points_type);

    // /data_object_<id>/dataset_<id>/points/data
    path = dataset_id + "data";
    adios_write(fh, path.c_str(), pts->GetVoidPointer(0));
    }
  else if (vtkRectilinearGrid* rg = dynamic_cast<vtkRectilinearGrid*>(ds))
    {
    std::ostringstream oss;
    oss << "data_object_" << doid << "/dataset_" << dsid << "/points/";
    std::string dataset_id = oss.str();

    std::string coords_path[3];
    coords_path[0] = dataset_id + "x/";
    coords_path[1] = dataset_id + "y/";
    coords_path[2] = dataset_id + "z/";

    vtkDataArray* coords_array[3] = {rg->GetXCoordinates(), rg->GetYCoordinates(),
      rg->GetZCoordinates()};
    for (int cc=0; cc < 3; cc++)
      {
      // /data_object_<id>/dataset_<id>/points/<coord>/number_of_elements
      unsigned long number_of_elements = coords_array[cc]->GetNumberOfTuples();
      std::string path = coords_path[cc] + "number_of_elements";
      adios_write(fh, path.c_str(), &number_of_elements);

      // /data_object_<id>/dataset_<id>/points/<coord>/elem_type
      path = coords_path[cc] + "elem_type";
      int coords_type = coords_array[cc]->GetDataType();
      adios_write(fh, path.c_str(), &coords_type);

      // /data_object_<id>/dataset_<id>/points/<coord>/data
      path = coords_path[cc] + "data";
      adios_write(fh, path.c_str(), coords_array[cc]->GetVoidPointer(0));
      }
    }
  return 0;
}

// --------------------------------------------------------------------------
int PointsSchema::Read(MPI_Comm comm, InputStream &iStream, unsigned int doid,
  unsigned int dsid, vtkDataSet *&ds)
{
  if (vtkPointSet *ps = dynamic_cast<vtkPointSet*>(ds))
    {
    std::ostringstream oss;
    oss << "data_object_" << doid << "/dataset_" << dsid << "/points/";
    std::string dataset_id = oss.str();

    // /data_object_<id>/dataset_<id>/points/number_of_elements
    unsigned long number_of_elements = 0;
    std::string path = dataset_id + "number_of_elements";
    if (adiosInq(iStream, path, number_of_elements))
      return -1;

    // /data_object_<id>/dataset_<id>/points/type
    int elem_type = 0;
    path = dataset_id + "elem_type";
    if (adiosInq(iStream, path, elem_type))
      return -1;

    // /data_object_<id>/dataset_<id>/points/data
    vtkDataArray *pts = vtkDataArray::CreateDataArray(elem_type);
    pts->SetNumberOfComponents(3);
    pts->SetNumberOfTuples(number_of_elements/3);
    pts->SetName("points");

    ADIOS_SELECTION *sel = nullptr;
    if (!streamIsFileBased(iStream.ReadMethod))
      {
      int rank = 0;
      MPI_Comm_rank(comm, &rank);
      sel = adios_selection_writeblock(rank);
      if (!sel)
        {
        SENSEI_ERROR("Failed to make the selction")
        return -1;
        }
      }

    path = dataset_id + "data";
    adios_schedule_read(iStream.File, sel, path.c_str(),
      0, 1, pts->GetVoidPointer(0));

    if (adios_perform_reads(iStream.File, 1))
      {
      SENSEI_ERROR("Failed to read points")
      return -1;
      }

    if (sel)
      adios_selection_delete(sel);

    vtkPoints *points = vtkPoints::New();
    points->SetData(pts);
    pts->Delete();

    ps->SetPoints(points);
    points->Delete();
    }
  else if (vtkRectilinearGrid* rg = dynamic_cast<vtkRectilinearGrid*>(ds))
    {
    std::ostringstream oss;
    oss << "data_object_" << doid << "/dataset_" << dsid << "/points/";
    std::string dataset_id = oss.str();

    std::string coords_path[3];
    coords_path[0] = dataset_id + "x/";
    coords_path[1] = dataset_id + "y/";
    coords_path[2] = dataset_id + "z/";

    std::string array_names[3] = {"x", "y", "z"};

    for (int cc=0; cc < 3; cc++)
      {
      // /data_object_<id>/dataset_<id>/points/<coord>/number_of_elements
      unsigned long number_of_elements = 0;
      std::string path = coords_path[cc] + "number_of_elements";
      if (adiosInq(iStream, path, number_of_elements))
        return -1;

      // /data_object_<id>/dataset_<id>/points/<coord>/data
      int elem_type = 0;
      path = coords_path[cc] + "elem_type";
      if (adiosInq(iStream, path, elem_type))
        return -1;

      vtkDataArray *coords = vtkDataArray::CreateDataArray(elem_type);
      coords->SetNumberOfComponents(1);
      coords->SetNumberOfTuples(number_of_elements);
      coords->SetName(array_names[cc].c_str());

      ADIOS_SELECTION *sel = nullptr;
      if (!streamIsFileBased(iStream.ReadMethod))
        {
        int rank = 0;
        MPI_Comm_rank(comm, &rank);
        sel = adios_selection_writeblock(rank);
        if (!sel)
          {
          SENSEI_ERROR("Failed to make the selction")
          return -1;
          }
        }

      path = coords_path[cc] + "data";
      adios_schedule_read(iStream.File, sel, path.c_str(),
        0, 1, coords->GetVoidPointer(0));

      if (adios_perform_reads(iStream.File, 1))
        {
        SENSEI_ERROR("Failed to read points")
        return -1;
        }

      if (sel)
        adios_selection_delete(sel);

      switch (cc)
       {
        case 0:
          rg->SetXCoordinates(coords);
          break;
        case 1:
          rg->SetYCoordinates(coords);
          break;
        case 2:
          rg->SetZCoordinates(coords);
          break;
        }
      coords->Delete();
      }
    }
  return 0;
}

// --------------------------------------------------------------------------
uint64_t PointsSchema::GetPointsSize(vtkDataSet *ds)
{
  int64_t size = 0;
  if (vtkPointSet *ps = dynamic_cast<vtkPointSet*>(ds))
    {
    vtkDataArray *pts = ps->GetPoints()->GetData();

    size += pts->GetNumberOfTuples()*
      pts->GetNumberOfComponents()*pts->GetElementComponentSize();
    }
  else if (vtkRectilinearGrid* rg = dynamic_cast<vtkRectilinearGrid*>(ds))
    {
    size += rg->GetXCoordinates()->GetNumberOfTuples() * rg->GetXCoordinates()->GetElementComponentSize();
    size += rg->GetYCoordinates()->GetNumberOfTuples() * rg->GetYCoordinates()->GetElementComponentSize();
    size += rg->GetZCoordinates()->GetNumberOfTuples() * rg->GetZCoordinates()->GetElementComponentSize();
    }
  return size;
}

// --------------------------------------------------------------------------
unsigned long PointsSchema::GetPointsLength(vtkDataSet *ds)
{
  unsigned long length = 0;
  if (vtkPointSet *ps = dynamic_cast<vtkPointSet*>(ds))
    {
    vtkDataArray *pts = ps->GetPoints()->GetData();
    length += pts->GetNumberOfTuples()*pts->GetNumberOfComponents();
    }
  return length;
}

// --------------------------------------------------------------------------
unsigned long PointsSchema::GetNumberOfPoints(vtkDataSet *ds)
{
  return ds ? ds->GetNumberOfPoints() : 0;
}



// --------------------------------------------------------------------------
int CellsSchema::DefineVariables(int64_t gh, unsigned int doid,
  unsigned int dsid, vtkDataSet* ds)
{
  if (dynamic_cast<vtkPolyData*>(ds) || dynamic_cast<vtkUnstructuredGrid*>(ds))
    {
    std::ostringstream oss;
    oss << "data_object_" << doid << "/dataset_" << dsid << "/cells/";
    std::string dataset_id = oss.str();

    // /data_object_<id>/dataset_<id>/cells/number_of_cells
    std::string path_len = dataset_id + "number_of_cells";
    adios_define_var(gh, path_len.c_str(), "", adios_unsigned_long, "", "", "");

    // /data_object_<id>/dataset_<id>/cells/cell_types
    std::string path_array = dataset_id + "cell_types";
    adios_define_var(gh, path_array.c_str(), "", adios_unsigned_byte,
      path_len.c_str(), path_len.c_str(), "0");

    // /data_object_<id>/dataset_<id>/cells/number_of_cells
    path_len = dataset_id + "number_of_elements";
    adios_define_var(gh, path_len.c_str(), "", adios_unsigned_long, "", "", "");

    // /data_object_<id>/dataset_<id>/cells/data
    path_array = dataset_id + "data";
    adios_define_var(gh, path_array.c_str(), "", adiosIdType(),
      path_len.c_str(), path_len.c_str(), "0");
    }

  return 0;
}

// --------------------------------------------------------------------------
uint64_t CellsSchema::GetSize(vtkDataSet *ds)
{
  uint64_t size = 0;
  if (dynamic_cast<vtkPolyData*>(ds) || dynamic_cast<vtkUnstructuredGrid*>(ds))
    {
    size += 2*sizeof(unsigned long) +                    // number_of_cells, number_of_elementss
      this->GetNumberOfCells(ds)*sizeof(unsigned char) + // cell types array
      this->GetCellsLength(ds)*sizeof(vtkIdType);        // cells array
    }
  return size;
}

// -------------------------------------------------------------------------
int CellsSchema::Write(int64_t fh, unsigned int doid, unsigned int dsid,
  vtkDataSet *ds)
{
  vtkPolyData *pd = dynamic_cast<vtkPolyData*>(ds);
  vtkUnstructuredGrid *ug = dynamic_cast<vtkUnstructuredGrid*>(ds);

  if (pd || ug)
    {
    std::ostringstream oss;
    oss << "data_object_" << doid << "/dataset_" << dsid << "/cells/";
    std::string dataset_id = oss.str();

    // /data_object_<id>/dataset_<id>/cells/number_of_cells
    std::string path = dataset_id + "number_of_cells";
    unsigned long number_of_cells = ds->GetNumberOfCells();
    adios_write(fh, path.c_str(), &number_of_cells);

    if (ug)
      {
      // /data_object_<id>/dataset_<id>/cells/cell_types
      path = dataset_id + "cell_types";
      adios_write(fh, path.c_str(), ug->GetCellTypesArray()->GetPointer(0));

      // /data_object_<id>/dataset_<id>/cells/number_of_elements
      std::string path = dataset_id + "number_of_elements";
      unsigned long number_of_elements = ug->GetCells()->GetData()->GetNumberOfTuples();
      adios_write(fh, path.c_str(), &number_of_elements);

      // /data_object_<id>/dataset_<id>/cells/data
      path = dataset_id + "data";
      adios_write(fh, path.c_str(), ug->GetCells()->GetData()->GetPointer(0));
      }
    else if (pd)
      {
      // first move the polydata's various cell arrays into a single
      // contiguous array. and build a cell types array. doing it this
      // way simplifies the file format as we don't need to keep track
      // of all 4 cells arrays.
      std::vector<char> types;
      std::vector<vtkIdType> cells;


      vtkIdType nv = pd->GetNumberOfVerts();
      if (nv)
        {
        types.insert(types.end(), nv, VTK_VERTEX);
        vtkIdType *pv = pd->GetVerts()->GetData()->GetPointer(0);
        cells.insert(cells.end(), pv, pv + pd->GetVerts()->GetData()->GetNumberOfTuples());
        }

      vtkIdType nl = pd->GetNumberOfLines();
      if (nl)
        {
        types.insert(types.end(), nl, VTK_LINE);
        vtkIdType *pl = pd->GetLines()->GetData()->GetPointer(0);
        cells.insert(cells.end(), pl, pl + pd->GetLines()->GetData()->GetNumberOfTuples());
        }

      vtkIdType np = pd->GetNumberOfPolys();
      if (np)
        {
        types.insert(types.end(), np, VTK_POLYGON);
        vtkIdType *pp = pd->GetPolys()->GetData()->GetPointer(0);
        cells.insert(cells.end(), pp, pp + pd->GetPolys()->GetData()->GetNumberOfTuples());
        }

      vtkIdType ns = pd->GetNumberOfStrips();
      if (ns)
        {
        types.insert(types.end(), ns, VTK_TRIANGLE_STRIP);
        vtkIdType *ps = pd->GetStrips()->GetData()->GetPointer(0);
        cells.insert(cells.end(), ps, ps + pd->GetStrips()->GetData()->GetNumberOfTuples());
        }

      // /data_object_<id>/dataset_<id>/cells/cell_types
      path = dataset_id + "cell_types";
      adios_write(fh, path.c_str(), types.data());

      // /data_object_<id>/dataset_<id>/cells/number_of_elements
      std::string path = dataset_id + "number_of_elements";
      unsigned long number_of_elements = cells.size();
      adios_write(fh, path.c_str(), &number_of_elements);

      // /data_object_<id>/dataset_<id>/cells/data
      path = dataset_id + "data";
      adios_write(fh, path.c_str(), cells.data());
      }
    }

  return 0;
}

// --------------------------------------------------------------------------
int CellsSchema::Read(MPI_Comm comm, InputStream &iStream, unsigned int doid,
  unsigned int dsid, vtkDataSet *&ds)
{
  vtkPolyData *pd = dynamic_cast<vtkPolyData*>(ds);
  vtkUnstructuredGrid *ug = dynamic_cast<vtkUnstructuredGrid*>(ds);

  if (pd || ug)
    {
    std::ostringstream oss;
    oss << "data_object_" << doid << "/dataset_" << dsid << "/cells/";
    std::string dataset_id = oss.str();

    // /data_object_<id>/dataset_<id>/cells/number_of_cells
    unsigned long number_of_cells = 0;
    std::string path = dataset_id + "number_of_cells";
    if (adiosInq(iStream, path, number_of_cells))
      return -1;

    // /data_object_<id>/dataset_<id>/cells/cell_types
    path = dataset_id + "cell_types";

    vtkUnsignedCharArray *types = vtkUnsignedCharArray::New();
    types->SetNumberOfTuples(number_of_cells);

    ADIOS_SELECTION *sel = nullptr;
    if (!streamIsFileBased(iStream.ReadMethod))
      {
      int rank = 0;
      MPI_Comm_rank(comm, &rank);
      sel = adios_selection_writeblock(rank);
      if (!sel)
        {
        SENSEI_ERROR("Failed to make the selction")
        return -1;
        }
      }

    adios_schedule_read(iStream.File, sel, path.c_str(),
      0, 1, types->GetVoidPointer(0));

    // /data_object_<id>/dataset_<id>/cells/number_of_elements
    unsigned long number_of_elements = 0;
    path = dataset_id + "number_of_elements";
    if (adiosInq(iStream, path, number_of_elements))
      return -1;

    // /data_object_<id>/dataset_<id>/cells/data
    path = dataset_id + "data";
    vtkIdTypeArray *cells = vtkIdTypeArray::New();
    cells->SetNumberOfTuples(number_of_elements);

    adios_schedule_read(iStream.File, sel, path.c_str(),
      0, 1, cells->GetVoidPointer(0));

    if (adios_perform_reads(iStream.File, 1))
      {
      SENSEI_ERROR("Failed to read cells")
      return -1;
      }

    if (sel)
      adios_selection_delete(sel);

    if (ug)
      {
      // build locations
      vtkIdTypeArray *locs = vtkIdTypeArray::New();
      locs->SetNumberOfTuples(number_of_cells);
      vtkIdType *p_locs = locs->GetPointer(0);
      vtkIdType *p_cells = cells->GetPointer(0);
      p_locs[0] = 0;
      for (unsigned long i = 1; i < number_of_cells; ++i)
        p_locs[i] = p_locs[i-1] + p_cells[p_locs[i-1]] + 1;

      // pass types, locs, and cells
      vtkCellArray *ca = vtkCellArray::New();
      ca->SetCells(number_of_cells, cells);
      cells->Delete();

      ug->SetCells(types, locs, ca);

      types->Delete();
      locs->Delete();
      ca->Delete();
      }
    else if (pd)
      {
      unsigned char *p_types = types->GetPointer(0);
      vtkIdType *p_cells = cells->GetPointer(0);

      // assumptions made here:
      // data is serialized in the order verts, lines, polys, strips

      // find first and last vert and number of verts
      unsigned long i = 0;
      unsigned long n_verts = 0;
      vtkIdType *vert_begin = p_cells;
      while ((i < number_of_cells) && (p_types[i] == VTK_VERTEX))
        {
        p_cells += p_cells[0] + 1;
        ++n_verts;
        ++i;
        }
      vtkIdType *vert_end = p_cells;

      // find first and last line and number of lines
      unsigned long n_lines = 0;
      vtkIdType *line_begin = p_cells;
      while ((i < number_of_cells) && (p_types[i] == VTK_LINE))
        {
        p_cells += p_cells[0] + 1;
        ++n_lines;
        ++i;
        }
      vtkIdType *line_end = p_cells;

      // find first and last poly and number of polys
      unsigned long n_polys = 0;
      vtkIdType *poly_begin = p_cells;
      while ((i < number_of_cells) && (p_types[i] == VTK_VERTEX))
        {
        p_cells += p_cells[0] + 1;
        ++n_polys;
        ++i;
        }
      vtkIdType *poly_end = p_cells;

      // find first and last strip and number of strips
      unsigned long n_strips = 0;
      vtkIdType *strip_begin = p_cells;
      while ((i < number_of_cells) && (p_types[i] == VTK_VERTEX))
        {
        p_cells += p_cells[0] + 1;
        ++n_strips;
        ++i;
        }
      vtkIdType *strip_end = p_cells;

      // pass verts
      unsigned long n_tups = vert_end - vert_begin;
      vtkIdTypeArray *verts = vtkIdTypeArray::New();
      verts->SetNumberOfTuples(n_tups);
      vtkIdType *p_verts = verts->GetPointer(0);

      for (unsigned long j = 0; j < n_tups; ++j)
        p_verts[j] = vert_begin[j];

      vtkCellArray *ca = vtkCellArray::New();
      ca->SetCells(n_verts, verts);
      verts->Delete();

      pd->SetVerts(ca);
      ca->Delete();

      // pass lines
      n_tups = line_end - line_begin;
      vtkIdTypeArray *lines = vtkIdTypeArray::New();
      lines->SetNumberOfTuples(n_tups);
      vtkIdType *p_lines = lines->GetPointer(0);

      for (unsigned long j = 0; j < n_tups; ++j)
        p_lines[j] = line_begin[j];

      ca = vtkCellArray::New();
      ca->SetCells(n_lines, lines);
      lines->Delete();

      pd->SetLines(ca);
      ca->Delete();

      // pass polys
      n_tups = poly_end - poly_begin;
      vtkIdTypeArray *polys = vtkIdTypeArray::New();
      polys->SetNumberOfTuples(n_tups);
      vtkIdType *p_polys = polys->GetPointer(0);

      for (unsigned long j = 0; j < n_tups; ++j)
        p_polys[j] = poly_begin[j];

      ca = vtkCellArray::New();
      ca->SetCells(n_polys, polys);
      polys->Delete();

      pd->SetPolys(ca);
      ca->Delete();

      // pass strips
      n_tups = strip_end - strip_begin;
      vtkIdTypeArray *strips = vtkIdTypeArray::New();
      strips->SetNumberOfTuples(n_tups);
      vtkIdType *p_strips = strips->GetPointer(0);

      for (unsigned long j = 0; j < n_tups; ++j)
        p_strips[j] = strip_begin[j];

      ca = vtkCellArray::New();
      ca->SetCells(n_strips, strips);
      strips->Delete();

      pd->SetStrips(ca);
      ca->Delete();

      pd->BuildCells();

      cells->Delete();
      types->Delete();
      }
    }

  return 0;
}

// --------------------------------------------------------------------------
uint64_t CellsSchema::GetCellsSize(vtkDataSet *ds)
{
  return CellsSchema::GetCellsLength(ds)*sizeof(vtkIdType);
}

// --------------------------------------------------------------------------
unsigned long CellsSchema::GetCellsLength(vtkDataSet *ds)
{
  unsigned long length = 0;
  if (ds)
    {
    switch(ds->GetDataObjectType())
      {
      case VTK_POLY_DATA:
        {
        vtkPolyData *pd = static_cast<vtkPolyData*>(ds);
        length += (pd->GetVerts()->GetData()->GetNumberOfTuples() +
           pd->GetLines()->GetData()->GetNumberOfTuples() +
           pd->GetStrips()->GetData()->GetNumberOfTuples() +
           pd->GetPolys()->GetData()->GetNumberOfTuples());
        }
        break;
      case VTK_UNSTRUCTURED_GRID:
        {
        vtkUnstructuredGrid *ug = static_cast<vtkUnstructuredGrid*>(ds);
        length += ug->GetCells()->GetData()->GetNumberOfTuples();
        }
        break;
      }
    }
  return length;
}

// --------------------------------------------------------------------------
unsigned long CellsSchema::GetNumberOfCells(vtkDataSet *ds)
{
  return ds ? ds->GetNumberOfCells() : 0;
}



struct DatasetSchema::InternalsType
{
  std::set<unsigned int> Decomp;
  Extent3DSchema Extent;
  CellsSchema Cells;
  PointsSchema Points;
  PointDataSchema PointData;
  CellDataSchema CellData;
};

// --------------------------------------------------------------------------
DatasetSchema::DatasetSchema()
{
  this->Internals = new InternalsType;
}

// --------------------------------------------------------------------------
DatasetSchema::~DatasetSchema()
{
  delete this->Internals;
}

// --------------------------------------------------------------------------
void DatasetSchema::ClearDecomp()
{
  this->Internals->Decomp.clear();
}

// --------------------------------------------------------------------------
void DatasetSchema::SetDecomp(unsigned int id0, unsigned int id1)
{
  for (unsigned int i = id0; i < id1; ++i)
    this->Internals->Decomp.insert(i);
}

// --------------------------------------------------------------------------
int DatasetSchema::DefineVariables(MPI_Comm comm, int64_t gh,
  unsigned int doid, vtkDataObject *dobj)
{
  if (this->Schema::DefineVariables(comm, gh, doid, dobj) ||
    this->Internals->Extent.DefineVariables(comm, gh, doid, dobj) ||
    this->Internals->Cells.DefineVariables(comm, gh, doid, dobj) ||
    this->Internals->Points.DefineVariables(comm, gh, doid, dobj) ||
    this->Internals->PointData.DefineVariables(comm, gh, doid, dobj) ||
    this->Internals->CellData.DefineVariables(comm, gh, doid, dobj))
    {
    SENSEI_ERROR("Failed to define variables")
    return -1;
    }
  return 0;
}

// --------------------------------------------------------------------------
int DatasetSchema::DefineVariables(int64_t gh, unsigned doid,
  unsigned int dsid, vtkDataSet *ds)
{
  if (ds)
    {
    std::ostringstream oss;
    oss << "data_object_" << doid << "/dataset_" << dsid << "/";
    std::string dataset_id = oss.str();

    // /data_object_<id>/dataset_<id>/data_object_type
    std::string path = dataset_id + "data_object_type";
    adios_define_var(gh, path.c_str(), "", adios_integer, "", "", "");
    }
  return 0;
}

// --------------------------------------------------------------------------
uint64_t DatasetSchema::GetSize(MPI_Comm comm, vtkDataObject *dobj)
{
  return this->Internals->Extent.GetSize(comm, dobj) +
    this->Internals->Cells.GetSize(comm, dobj) +
    this->Internals->Points.GetSize(comm, dobj) +
    this->Internals->CellData.GetSize(comm, dobj) +
    this->Internals->PointData.GetSize(comm, dobj) +
    this->Schema::GetSize(comm, dobj);
}

// --------------------------------------------------------------------------
uint64_t DatasetSchema::GetSize(vtkDataSet *ds)
{
  if (ds)
    return sizeof(int);
  return 0;
}

// -------------------------------------------------------------------------
int DatasetSchema::Write(MPI_Comm comm, int64_t fh, unsigned int doid,
 vtkDataObject *dobj)
{
  if (this->Schema::Write(comm, fh, doid, dobj) ||
    this->Internals->Extent.Write(comm, fh, doid, dobj) ||
    this->Internals->Cells.Write(comm, fh, doid, dobj) ||
    this->Internals->Points.Write(comm, fh, doid, dobj) ||
    this->Internals->PointData.Write(comm, fh, doid, dobj) ||
    this->Internals->CellData.Write(comm, fh, doid, dobj))
    {
    SENSEI_ERROR("Failed to write")
    return -1;
    }

  return 0;
}

// --------------------------------------------------------------------------
int DatasetSchema::Write(int64_t fh, unsigned int doid, unsigned int dsid,
  vtkDataSet *ds)
{
  if (ds)
    {
    std::ostringstream oss;
    oss << "data_object_" << doid << "/dataset_" << dsid << "/";
    std::string dataset_id = oss.str();

    // /data_object_<id>/dataset_<id>/data_object_type
    std::string path = dataset_id + "data_object_type";
    int dobj_type = ds->GetDataObjectType();
    adios_write(fh, path.c_str(), &dobj_type);
    }
  return 0;
}

// --------------------------------------------------------------------------
int DatasetSchema::Read(MPI_Comm comm, InputStream &iStream,
  unsigned int doid, vtkDataObject *&dobj)
{
  if (this->Schema::Read(comm, iStream, doid, dobj) ||
    this->Internals->Extent.Read(comm, iStream, doid, dobj) ||
    this->Internals->Cells.Read(comm, iStream, doid, dobj) ||
    this->Internals->Points.Read(comm, iStream, doid, dobj) ||
    this->Internals->PointData.Read(comm, iStream, doid, dobj) ||
    this->Internals->CellData.Read(comm, iStream, doid, dobj))
    {
    SENSEI_ERROR("Failed to read")
    return -1;
    }

  return 0;
}

// --------------------------------------------------------------------------
int DatasetSchema::Read(MPI_Comm comm, InputStream &iStream,
  unsigned int doid, unsigned int dsid, vtkDataSet *&ds)
{
  (void)comm;

  ds = nullptr;

  // consult the domain decomp, if it is ours then
  // construct an instance
  if (this->Internals->Decomp.find(dsid) != this->Internals->Decomp.end())
    {
    std::ostringstream oss;
    oss << "data_object_" << doid << "/dataset_" << dsid << "/";
    std::string dataset_id = oss.str();

    // /data_object_<id>/dataset_<id>/data_object_type
    int dobj_type = 0;
    std::string path = dataset_id + "data_object_type";
    if (adiosInq(iStream, path, dobj_type))
      return -1;

    ds = dynamic_cast<vtkDataSet*>(newDataObject(dobj_type));
    }

  return 0;
}

// --------------------------------------------------------------------------
int DatasetSchema::ReadMesh(MPI_Comm comm, InputStream &iStream,
  unsigned int doid, vtkDataObject *&dobj, bool structure_only)
{
  // for composite datasets we need to initialize the local
  // datasets
  vtkCompositeDataSet *cd = nullptr;
  if ((cd = dynamic_cast<vtkCompositeDataSet*>(dobj)))
    {
    vtkCompositeDataIterator *it = cd->NewIterator();
    it->SkipEmptyNodesOff();

    for (it->InitTraversal(); !it->IsDoneWithTraversal(); it->GoToNextItem())
      {
      int dsid = it->GetCurrentFlatIndex();

      vtkDataSet *ds = nullptr;
      if (this->Read(comm, iStream, doid, dsid, ds))
        {
        it->Delete();
        SENSEI_ERROR("Failed to read data object " << doid << " dataset " << dsid);
        return -1;
        }

      cd->SetDataSet(it, ds);

      if (ds)
        ds->Delete();
      }
    it->Delete();
    }

  // structure only, means no topolgy and geometry
  if (structure_only)
    return 0;

  // read topology (cells) and geometry (points/extents)
  if (this->Internals->Extent.Read(comm, iStream, doid, dobj) ||
    this->Internals->Cells.Read(comm, iStream, doid, dobj) ||
    this->Internals->Points.Read(comm, iStream, doid, dobj))
    return -1;

  return 0;
}

// --------------------------------------------------------------------------
int DatasetSchema::ReadArrayNames(MPI_Comm comm, InputStream &iStream,
  unsigned int doid, vtkDataObject *dobj, int association,
  std::set<std::string> &array_names)
{
  switch (association)
    {
    case vtkDataObject::POINT:
      return this->Internals->PointData.ReadArrayNames(comm,
        iStream, doid, dobj, array_names);
      break;

    case vtkDataObject::CELL:
      return this->Internals->CellData.ReadArrayNames(comm,
        iStream, doid, dobj, array_names);
      break;
    }
  SENSEI_ERROR("Invalid array association " << association)
  return -1;
}

// --------------------------------------------------------------------------
int DatasetSchema::ReadArray(MPI_Comm comm, InputStream &iStream,
  unsigned int doid, vtkDataObject *dobj, int association,
  const std::string &name)
{
  (void)comm;

  switch (association)
    {
    case vtkDataObject::POINT:
      return this->Internals->PointData.ReadArray(comm,
        iStream, name, doid, dobj);
      break;
    case vtkDataObject::CELL:
      return this->Internals->CellData.ReadArray(comm,
        iStream, name, doid, dobj);
      break;
    }
  SENSEI_ERROR("Invalid array association " << association)
  return -1;
}



class VersionSchema
{
public:
  VersionSchema() : Revision(2), LowestCompatibleRevision(2) {}

  uint64_t GetSize(){ return sizeof(unsigned int); }

  int DefineVariables(int64_t gh);

  int Write(int64_t fh);

  int Read(InputStream &iStream);

private:
  unsigned int Revision;
  unsigned int LowestCompatibleRevision;
};

// --------------------------------------------------------------------------
int VersionSchema::DefineVariables(int64_t gh)
{
  // all ranks need to write this info for FLEXPATH method
  // but not the MPI method.
  // /SENSEIDataObjectSchema
  adios_define_var(gh, "DataObjectSchema", "", adios_unsigned_integer,
    "", "", "");
  return 0;
}

// --------------------------------------------------------------------------
int VersionSchema::Write(int64_t fh)
{
  // all ranks need to write this info for FLEXPATH method
  // but not the MPI method.
  adios_write(fh, "DataObjectSchema", &this->Revision);
  return 0;
}

// --------------------------------------------------------------------------
int VersionSchema::Read(InputStream &iStream)
{
  // check for the tag. if it is not present, this connot
  // be one of our files
  unsigned int revision = 0;
  if (adiosInq(iStream, "DataObjectSchema", revision))
    return -1;

  // test for version backward compatibility.
  if (revision < this->LowestCompatibleRevision)
    {
    SENSEI_ERROR("Schema revision " << this->LowestCompatibleRevision
      << " is incompatible with with revision " << revision
      << " found in the current stream")
    return -2;
    }

  return 0;
}



struct DataObjectSchema::InternalsType
{
  DatasetSchema Dataset;
};

// --------------------------------------------------------------------------
DataObjectSchema::DataObjectSchema()
{
  this->Internals = new InternalsType;
}

// --------------------------------------------------------------------------
DataObjectSchema::~DataObjectSchema()
{
  delete this->Internals;
}

// --------------------------------------------------------------------------
int DataObjectSchema::DefineVariables(MPI_Comm comm, int64_t gh,
  unsigned int doid, vtkDataObject* dobj)
{
  std::ostringstream oss;
  oss << "data_object_" << doid << "/";

  // /data_object_<id>/number_of_datasets
  std::string path = oss.str() + "number_of_datasets";
  adios_define_var(gh, path.c_str(), "", adios_unsigned_integer,
    "", "", "");

  // /data_object_<id>/data_object_type
  path = oss.str() + "data_object_type";
  adios_define_var(gh, path.c_str(), "", adios_integer, "", "", "");

  // /data_object_<id>/number_of_ghost_cell_layers
  path = oss.str() + "number_of_ghost_cell_layers";
  adios_define_var(gh, path.c_str(), "", adios_integer, "", "", "");

  // /data_object_<id>/number_of_ghost_node_layers
  path = oss.str() + "number_of_ghost_node_layers";
  adios_define_var(gh, path.c_str(), "", adios_integer, "", "", "");

  if (this->Internals->Dataset.DefineVariables(comm, gh, doid, dobj))
    {
    SENSEI_ERROR("Failed to define variables")
    return -1;
    }

  return 0;
}

// --------------------------------------------------------------------------
uint64_t DataObjectSchema::GetSize(MPI_Comm comm, vtkDataObject *dobj)
{
  return sizeof(unsigned int) + 3*sizeof(int) +
    this->Internals->Dataset.GetSize(comm, dobj);
}

// --------------------------------------------------------------------------
int DataObjectSchema::Write(MPI_Comm comm, int64_t fh, unsigned int doid,
  vtkDataObject *dobj)
{
  (void)comm;

  unsigned int n_datasets = getNumberOfDatasets(comm, dobj, 0);
  int dobj_type = dobj->GetDataObjectType();

  std::ostringstream oss;
  oss << "data_object_" << doid << "/";

  std::string path = oss.str() + "number_of_datasets";
  adios_write(fh, path.c_str(), &n_datasets);

  path = oss.str() + "data_object_type";
  adios_write(fh, path.c_str(), &dobj_type);

  int nGhostCellLayers = 0;
  int nGhostNodeLayers = 0;
  if (sensei::VTKUtils::GetGhostLayerMetadata(dobj,
    nGhostCellLayers, nGhostNodeLayers))
    {
    SENSEI_ERROR("missing ghost layer meta data")
    return -1;
    }

  path = oss.str() + "number_of_ghost_cell_layers";
  adios_write(fh, path.c_str(), &nGhostCellLayers);

  path = oss.str() + "number_of_ghost_node_layers";
  adios_write(fh, path.c_str(), &nGhostNodeLayers);

  if (this->Internals->Dataset.Write(comm, fh, doid, dobj))
    {
    SENSEI_ERROR("Failed to write datasets")
    return -1;
    }

  return 0;
}

// --------------------------------------------------------------------------
int DataObjectSchema::InitializeDataObject(MPI_Comm comm, InputStream &iStream,
  unsigned int doid, vtkDataObject *&dobj)
{
  int rank = 0;
  int n_ranks = 1;

  MPI_Comm_rank(comm, &rank);
  MPI_Comm_size(comm, &n_ranks);

  // read the number of datasets stored in the stream
  // and the type of the root object
  std::ostringstream oss;
  oss << "data_object_" << doid << "/";

  std::string path = oss.str() + "number_of_datasets";
  unsigned int n_datasets = 0;
  if (adiosInq(iStream, path, n_datasets))
    return -1;

  int dobj_type = 0;
  path = oss.str() + "data_object_type";
  if (adiosInq(iStream, path, dobj_type))
    return -1;

  // determine if we have the old style decompostion, namely 1 legacy dataset
  // with one dataset per node, or the more modern and flexible one based on
  // VTK composite datasets.
  int legacyRootObject = isLegacyDataObject(dobj_type);

  // in VTK the legacy datasets are used in parallel only
  // when there are 1 dataset per MPI rank. Be sure that is the
  // case here. If it is not then we must use a composite
  // dataset to store multiple legacy datasets per MPI rank
  if (legacyRootObject && (static_cast<unsigned>(n_ranks) != n_datasets))
    dobj_type = VTK_MULTIBLOCK_DATA_SET;

  // construct the root object
  dobj = newDataObject(dobj_type);
  if (!dobj)
    {
    SENSEI_ERROR("Failed to create top level data object")
    return -1;
    }

  // inbitialize the root object
  if (vtkMultiBlockDataSet *ds = dynamic_cast<vtkMultiBlockDataSet*>(dobj))
    {
    ds->SetNumberOfBlocks(n_datasets);
    }
  else if (vtkMultiPieceDataSet *ds = dynamic_cast<vtkMultiPieceDataSet*>(dobj))
    {
    ds->SetNumberOfPieces(n_datasets);
    }
  // handle other cases here as needed
  // nothing to do for vtk dataset
  else if (!dynamic_cast<vtkDataSet*>(dobj))
    {
    SENSEI_ERROR("Failed to initialize " << dobj->GetClassName())
    return -1;
    }

  // compute the domain decomposition
  int n_local = n_datasets / n_ranks;
  int n_large = n_datasets % n_ranks;

  int id0 = 1 + n_local*rank + (rank < n_large ? rank : n_large);
  int id1 = id0 + n_local + (rank < n_large ? 1 : 0);

  this->Internals->Dataset.ClearDecomp();
  this->Internals->Dataset.SetDecomp(id0, id1);

  // add the ghost layer info
  int nGhostCellLayers = 0;
  path = oss.str() + "number_of_ghost_cell_layers";
  if (adiosInq(iStream, path, nGhostCellLayers))
    return -1;

  int nGhostNodeLayers = 0;
  path = oss.str() + "number_of_ghost_node_layers";
  if (adiosInq(iStream, path, nGhostNodeLayers))
    return -1;

  // pass ghost layer metadata in field data.
  sensei::VTKUtils::SetGhostLayerMetadata(dobj,
    nGhostCellLayers, nGhostNodeLayers);

  return 0;
}

// --------------------------------------------------------------------------
int DataObjectSchema::Read(MPI_Comm comm, InputStream &iStream,
  unsigned int doid, vtkDataObject *&dobj)
{
  // create the data object
  if (this->InitializeDataObject(comm, iStream, doid, dobj))
    {
    SENSEI_ERROR("Failed to initialize data object " << doid)
    return -1;
    }

  // process datasets
  if (this->Internals->Dataset.Read(comm, iStream, doid, dobj))
    {
    SENSEI_ERROR("Failed to read datasets")
    return -1;
    }

  return 0;
}

// --------------------------------------------------------------------------
int DataObjectSchema::ReadMesh(MPI_Comm comm, InputStream &iStream,
  unsigned int doid, vtkDataObject *&dobj, bool structure_only)
{
  // create the data object
  if (this->InitializeDataObject(comm, iStream, doid, dobj))
    {
    SENSEI_ERROR("Failed to initialize data object")
    return -1;
    }

  // process datasets
  if (this->Internals->Dataset.ReadMesh(comm, iStream,
    doid, dobj, structure_only))
    {
    SENSEI_ERROR("Failed to read datasets")
    return -1;
    }

  return 0;
}

// --------------------------------------------------------------------------
int DataObjectSchema::ReadArrayNames(MPI_Comm comm, InputStream &iStream,
  unsigned int doid, vtkDataObject *dobj, int association,
  std::set<std::string> &array_names)
{
  return this->Internals->Dataset.ReadArrayNames(comm, iStream, doid, dobj,
    association, array_names);
}

// --------------------------------------------------------------------------
int DataObjectSchema::ReadArray(MPI_Comm comm, InputStream &iStream,
  unsigned int doid, vtkDataObject *dobj, int association,
  const std::string &name)
{
  return this->Internals->Dataset.ReadArray(comm, iStream, doid,
    dobj, association, name);
}



using ObjectNameIdMapType = std::map<std::string, unsigned int>;

struct DataObjectCollectionSchema::InternalsType
{
  VersionSchema Version;
  DataObjectSchema DataObject;
  ObjectNameIdMapType ObjectNameIdMap;
};

// --------------------------------------------------------------------------
DataObjectCollectionSchema::DataObjectCollectionSchema()
{
  this->Internals = new DataObjectCollectionSchema::InternalsType;
}

// --------------------------------------------------------------------------
DataObjectCollectionSchema::~DataObjectCollectionSchema()
{
  delete this->Internals;
}

// --------------------------------------------------------------------------
int DataObjectCollectionSchema::DefineVariables(MPI_Comm comm, int64_t gh,
  const std::vector<std::string> &object_names,
  const std::vector<vtkDataObject*> &objects)
{
  // mark the file as ours and declare version it is written with
  this->Internals->Version.DefineVariables(gh);

  unsigned int n_objects = objects.size();

  if (objects.size() != object_names.size())
    {
    SENSEI_ERROR("Objects and names are not 1 to 1. "
      << n_objects << " objects and " << object_names.size() << " names")
    return -1;
    }

  // /time
  // /time_step
  adios_define_var(gh, "time_step" ,"", adios_unsigned_long, "", "", "");
  adios_define_var(gh, "time" ,"", adios_double, "", "", "");

  // /number_of_data_objects
  adios_define_var(gh, "number_of_data_objects", "", adios_integer,
    "", "", "");

  for (unsigned int i = 0; i < n_objects; ++i)
    {
    std::ostringstream oss;
    oss << "data_object_" << i << "/";
    std::string object_id = oss.str();

    // /data_object_<id>/name
    StringSchema::DefineVariables(gh, object_id + "name");

    if (this->Internals->DataObject.DefineVariables(comm, gh, i, objects[i]))
      {
      SENSEI_ERROR("Failed to define variables for object "
        << i << " " << object_names[i])
      return -1;
      }
    }

  return 0;
}

// --------------------------------------------------------------------------
uint64_t DataObjectCollectionSchema::GetSize(MPI_Comm comm,
  const std::vector<std::string> &object_names,
  const std::vector<vtkDataObject*> &objects)
{
  unsigned int n_objects = objects.size();

  if (objects.size() != object_names.size())
    {
    SENSEI_ERROR("Objects and names are not the same length. "
      << n_objects << " objects and " << object_names.size()
      << " names")
    return -1;
    }

  uint64_t size_of_names = 0;
  uint64_t size_of_objects = 0;
  for (unsigned int i = 0; i < n_objects; ++i)
    {
    size_of_names += StringSchema::GetSize(object_names[i]);
    size_of_objects += this->Internals->DataObject.GetSize(comm, objects[i]);
    }

  return sizeof(int) + size_of_names +
    size_of_objects + this->Internals->Version.GetSize();
}

// --------------------------------------------------------------------------
int DataObjectCollectionSchema::Write(MPI_Comm comm, int64_t fh,
  unsigned long time_step, double time,
  const std::vector<std::string> &object_names,
  const std::vector<vtkDataObject*> &objects)
{
  unsigned int n_objects = objects.size();
  if (objects.size() != object_names.size())
    {
    SENSEI_ERROR("Objects and names are not 1 to 1. "
      << n_objects << " objects and " << object_names.size()
      << " names")
    return -1;
    }

  // all ranks need to write this info for FLEXPATH method
  // but not the MPI method.
  adios_write(fh, "time_step", &time_step);
  adios_write(fh, "time", &time);

  // /number_of_data_objects
  std::string path = "number_of_data_objects";
  adios_write(fh, path.c_str(), &n_objects);

  for (unsigned int i = 0; i < n_objects; ++i)
    {
    std::ostringstream oss;
    oss << "data_object_" << i << "/";
    std::string object_id = oss.str();

    // /data_object_<id>/name
    path = object_id + "name";
    StringSchema::Write(fh, path, object_names[i]);

    if (this->Internals->DataObject.Write(comm, fh, i, objects[i]))
      {
      SENSEI_ERROR("Failed to write object " << i << " " << object_names[i])
      return -1;
      }
    }

  return 0;
}

// --------------------------------------------------------------------------
int DataObjectCollectionSchema::ReadObject(MPI_Comm comm,
  InputStream &iStream, const std::string &object_name,
  vtkDataObject *&object, bool structure_only)
{
  object = nullptr;

  unsigned int doid = 0;
  if (this->GetObjectId(comm, iStream, object_name, doid))
    {
    SENSEI_ERROR("Failed to get object id for \"" << object_name << "\"")
    return -1;
    }

  if (this->Internals->DataObject.ReadMesh(comm, iStream,
    doid, object, structure_only))
    {
    SENSEI_ERROR("Failed to read object " << doid << " \""
      << object_name << "\"")
    return -1;
    }

  return 0;
}



// --------------------------------------------------------------------------
int DataObjectCollectionSchema::ReadObjectNames(MPI_Comm comm,
  InputStream &iStream, std::vector<std::string> &object_names)
{
  (void)comm;

  if (this->Internals->ObjectNameIdMap.empty())
    {
    // /number_of_data_objects
    unsigned int n_objects = 0;
    if (adiosInq(iStream, "number_of_data_objects", n_objects))
      return -1;

    ADIOS_SELECTION *sel = nullptr;
    if (!streamIsFileBased(iStream.ReadMethod))
      {
      int rank = 0;
      MPI_Comm_rank(comm, &rank);
      sel = adios_selection_writeblock(rank);
      if (!sel)
        {
        SENSEI_ERROR("Failed to make the selction")
        return -1;
        }
      }

    for (unsigned int i = 0; i < n_objects; ++i)
      {
      std::ostringstream oss;
      oss << "data_object_" << i << "/";
      std::string data_object_id = oss.str();

      // /data_object_<id>/name
      std::string name;
      std::string path = data_object_id + "name";
      if (StringSchema::Read(iStream, sel, path, name))
        return -1;

      // store name to object id conversion
      this->Internals->ObjectNameIdMap[name] = i;
      }

    if (sel)
      adios_selection_delete(sel);
    }

  // copy object names
  ObjectNameIdMapType::iterator it =
    this->Internals->ObjectNameIdMap.begin();

  ObjectNameIdMapType::iterator end =
    this->Internals->ObjectNameIdMap.end();

  for (; it != end; ++it)
    object_names.push_back(it->first);

  return 0;
}

// --------------------------------------------------------------------------
int DataObjectCollectionSchema::GetObjectId(MPI_Comm comm,
 InputStream &iStream, const std::string &object_name,
  unsigned int &doid)
{
  doid = 0;

  std::vector<std::string> tmp;
  if (this->Internals->ObjectNameIdMap.empty() &&
    this->ReadObjectNames(comm, iStream, tmp))
    {
    SENSEI_ERROR("Failed to read object names")
    return -1;
    }

  ObjectNameIdMapType::iterator it =
    this->Internals->ObjectNameIdMap.find(object_name);

  if (it == this->Internals->ObjectNameIdMap.end())
    {
    SENSEI_ERROR("No object named \"" << object_name << "\"")
    return -1;
    }

  doid = it->second;

  return 0;
}

// --------------------------------------------------------------------------
int DataObjectCollectionSchema::ReadArrayNames(MPI_Comm comm,
  InputStream &iStream, const std::string &object_name,
  vtkDataObject *object, int association,
  std::set<std::string> &array_names)
{
  unsigned int doid = 0;
  if (this->GetObjectId(comm, iStream, object_name, doid))
    {
    SENSEI_ERROR("Failed to get object id for \"" << object_name << "\"")
    return -1;
    }

  if (this->Internals->DataObject.ReadArrayNames(comm, iStream, doid,
    object, association, array_names))
    {
    SENSEI_ERROR("Failed to read array names for object \""
      << object_name << "\"")
    return -1;
    }

  return 0;
}

// --------------------------------------------------------------------------
int DataObjectCollectionSchema::ReadArray(MPI_Comm comm, InputStream &iStream,
  const std::string &object_name, vtkDataObject *dobj, int association,
  const std::string &array_name)
{

  unsigned int doid = 0;
  if (this->GetObjectId(comm, iStream, object_name, doid))
    {
    SENSEI_ERROR("Failed to get object id for \"" << object_name << "\"")
    return -1;
    }

  if (this->Internals->DataObject.ReadArray(comm, iStream, doid, dobj,
    association, array_name))
    {
    SENSEI_ERROR("Failed to read "
      << sensei::VTKUtils::GetAttributesName(association)
      << " data array \"" << array_name << "\" from object \"" << object_name
      << "\"")
    return -1;
    }

  return 0;
}

// --------------------------------------------------------------------------
int DataObjectCollectionSchema::ReadTimeStep(MPI_Comm comm,
  InputStream &iStream, unsigned long &time_step, double &time)
{
  (void)comm;

  // read time and step values
  if (adiosInq(iStream, "time", time))
      return -1;

  if (adiosInq(iStream, "time_step", time_step))
      return -1;

  return 0;
}


/*
// --------------------------------------------------------------------------
int OutputStream::Open(MPI_Comm comm, const std::string fileName, char mode)
{
  if (adios_open(&handle, "SENSEI", fileName.c_str(), mode, comm))
    {
    SENSEI_ERROR("Failed to open \"" << fileName
      << "\" for " << mode << " mode")
    return -1;
    }

  return 0;
}

// --------------------------------------------------------------------------
int OutputStream::SetGroupSize(uint64_t size)
{
  if (adios_group_size(handle, size + sizeof(int), &group_size))
    {
    SENSEI_ERROR("Failed to set group size to " << size << " bytes")
    return -1;
    }

  return 0;
}
*/

// --------------------------------------------------------------------------
int InputStream::Open(MPI_Comm comm, ADIOS_READ_METHOD method,
  const std::string &fileName)
{
  this->Close();

  // initialize adios
  adios_read_init_method(method, comm, "verbose=1");

  // open the file
  ADIOS_FILE *file = adios_read_open(fileName.c_str(), method, comm,
    streamIsFileBased(method) ? ADIOS_LOCKMODE_ALL :
    ADIOS_LOCKMODE_CURRENT, -1.0f);

  if (!file)
    {
    SENSEI_ERROR("Failed to open \"" << fileName << "\" for reading")
    return -1;
    }

  this->File = file;
  this->ReadMethod = method;

/*
  // verify that it is one of ours
  DataObjectSchema schema;
  if (schema.CanRead(comm, *this))
    {
    SENSEI_ERROR("Failed to open \"" << fileName << "\". Stream "
      "was not written in the SENSEI ADIOS schema format")
    this->Close();
    return -1;
    }
*/
  return 0;
}

// --------------------------------------------------------------------------
int InputStream::AdvanceTimeStep()
{
  adios_release_step(this->File);

  if (adios_advance_step(this->File, 0,
    streamIsFileBased(this->ReadMethod) ? 0.0f : -1.0f))
    {
    //SENSEI_ERROR("Failed to advance to the next time step")
    return -1;
    }

  return 0;
}

// --------------------------------------------------------------------------
int InputStream::Close()
{
  if (this->File)
    {
    adios_read_close(this->File);
    adios_read_finalize_method(this->ReadMethod);
    this->File = nullptr;
    this->ReadMethod = static_cast<ADIOS_READ_METHOD>(-1);
    }

  return 0;
}

}<|MERGE_RESOLUTION|>--- conflicted
+++ resolved
@@ -33,12 +33,6 @@
 #include <vtkMultiBlockDataSet.h>
 #include <vtkHierarchicalBoxDataSet.h>
 #include <vtkMultiPieceDataSet.h>
-<<<<<<< HEAD
-#if VTK_MAJOR_VERSION < 8
-#include <vtkHyperOctree.h>
-#endif
-=======
->>>>>>> 56debf87
 #include <vtkHyperTreeGrid.h>
 #include <vtkOverlappingAMR.h>
 #include <vtkNonOverlappingAMR.h>
@@ -248,14 +242,6 @@
     case VTK_MULTIPIECE_DATA_SET:
       ret = vtkMultiPieceDataSet::New();
       break;
-<<<<<<< HEAD
-#if VTK_MAJOR_VERSION < 8
-    case VTK_HYPER_OCTREE:
-      ret = vtkHyperOctree::New();
-      break;
-#endif
-=======
->>>>>>> 56debf87
     case VTK_HYPER_TREE_GRID:
       ret = vtkHyperTreeGrid::New();
       break;
