#ifndef sensei_AnalysisAdaptor_h
#define sensei_AnalysisAdaptor_h

#include "senseiConfig.h"
<<<<<<< HEAD
#include <vtkObject.h>
#include <vtkSetGet.h> // needed for vtkBaseTypeMacro.
=======
#include <vtkObjectBase.h>
#include <mpi.h>
>>>>>>> 56debf87

namespace sensei
{
class DataAdaptor;

/// @class AnalysisAdaptor
/// @brief AnalysisAdaptor is an abstract base class that defines the analysis interface.
///
/// AnalysisAdaptor is an adaptor for any insitu analysis framework or
/// algorithm. Concrete subclasses use DataAdaptor instance passed to
/// the Execute() method to access simulation data for further processing.
class AnalysisAdaptor : public vtkObject
{
public:
  senseiTypeMacro(AnalysisAdaptor, vtkObject);
  virtual void PrintSelf(ostream& os, vtkIndent indent) override;

  /// @brief Set the communicator used by the adaptor.
  /// The default communicator is a duplicate of MPI_COMMM_WORLD, giving
  /// each adaptor a unique communication space. Users wishing to override
  /// this should set the communicator before doing anything else. Derived
  /// classes should use the communicator returned by GetCommunicator.
  virtual int SetCommunicator(MPI_Comm comm);
  MPI_Comm GetCommunicator() { return this->Comm; }

  /// @brief Execute the analysis routine.
  ///
  /// This method is called to execute the analysis routine per simulation
  /// iteration.
  virtual bool Execute(DataAdaptor* data) = 0;

  /// @breif Finalize the analyis routine
  ///
  /// This method is called when the run is finsihed clean up
  /// and shut down should occur here rather than in the destructor
  /// as MPI may not be available at desctruction time for instance
  /// when smart pointers are used MPI is finalized before the
  /// pointer goes out of scope and is destroyed.
  ///
  /// @returns zero if successful
  virtual int Finalize() = 0;

protected:
  AnalysisAdaptor();
  ~AnalysisAdaptor();

  AnalysisAdaptor(const AnalysisAdaptor&) = delete;
  void operator=(const AnalysisAdaptor&) = delete;

  MPI_Comm Comm;
};

}
#endif<|MERGE_RESOLUTION|>--- conflicted
+++ resolved
@@ -2,13 +2,11 @@
 #define sensei_AnalysisAdaptor_h
 
 #include "senseiConfig.h"
-<<<<<<< HEAD
+
 #include <vtkObject.h>
 #include <vtkSetGet.h> // needed for vtkBaseTypeMacro.
-=======
-#include <vtkObjectBase.h>
+
 #include <mpi.h>
->>>>>>> 56debf87
 
 namespace sensei
 {
